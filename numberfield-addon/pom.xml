<project xmlns="http://maven.apache.org/POM/4.0.0" xmlns:xsi="http://www.w3.org/2001/XMLSchema-instance"
    xsi:schemaLocation="http://maven.apache.org/POM/4.0.0 http://maven.apache.org/xsd/maven-4.0.0.xsd">
    <modelVersion>4.0.0</modelVersion>
    <groupId>org.vaadin.ui</groupId>
<<<<<<< HEAD
    <artifactId>NumberField</artifactId>
    <version>0.1.8</version>
    <name>NumberField (Vaadin 7)</name>
=======
    <artifactId>numberfield</artifactId>
    <version>0.2.0-SNAPSHOT</version>
    <name>NumberField (Vaadin 8)</name>
>>>>>>> e65655ea

    <properties>
        <project.build.sourceEncoding>UTF-8</project.build.sourceEncoding>
        <maven.compiler.source>1.8</maven.compiler.source>
        <maven.compiler.target>1.8</maven.compiler.target>
        <vaadin.version>8.0.4</vaadin.version>
        <vaadin.plugin.version>${vaadin.version}</vaadin.plugin.version>

        <!-- ZIP Manifest fields -->
        <Implementation-Version>${project.version}</Implementation-Version>
        <!-- Must not change this because of the Directory -->
        <Implementation-Title>${project.name}</Implementation-Title>
        <Implementation-Vendor>${project.organization.name}</Implementation-Vendor>
        <Vaadin-License-Title>Apache License 2.0</Vaadin-License-Title>
        <Vaadin-Addon>${project.artifactId}-${project.version}.jar</Vaadin-Addon>
    </properties>

    <organization>
        <name>Anna Koskinen</name>
        <url>https://github.com/Ansku/numberfield</url>
    </organization>
    
    <scm>
        <url>git://github.com/Ansku/numberfield.git</url>
        <connection>scm:git:git://github.com/Ansku/numberfield.git</connection>
        <developerConnection>scm:git:ssh://git@github.com:/Ansku/${ComponentClassName}.git</developerConnection>
        <tag>NumberField (Vaadin 8)</tag>
    </scm>

    <issueManagement>
        <system>GitHub</system>
        <url>https://github.com/Ansku/numberfield/issues</url>
    </issueManagement>

    <licenses>
        <license>
            <name>Apache 2</name>
            <url>http://www.apache.org/licenses/LICENSE-2.0.txt</url>
            <distribution>repo</distribution>
        </license>
    </licenses>

    <repositories>
        <repository>
            <id>vaadin-addons</id>
            <url>http://maven.vaadin.com/vaadin-addons</url>
        </repository>
        <repository>
            <id>vaadin-snapshots</id>
            <url>https://oss.sonatype.org/content/repositories/vaadin-snapshots/</url>
            <releases>
                <enabled>false</enabled>
            </releases>
            <snapshots>
                <enabled>true</enabled>
            </snapshots>
        </repository>
    </repositories>

    <pluginRepositories>
        <pluginRepository>
            <id>vaadin-snapshots</id>
            <url>https://oss.sonatype.org/content/repositories/vaadin-snapshots/</url>
            <releases>
                <enabled>false</enabled>
            </releases>
            <snapshots>
                <enabled>true</enabled>
            </snapshots>
        </pluginRepository>
    </pluginRepositories>

    <dependencies>
        <dependency>
            <groupId>com.vaadin</groupId>
            <artifactId>vaadin-server</artifactId>
            <version>${vaadin.version}</version>
        </dependency>
        <dependency>
            <groupId>com.vaadin</groupId>
            <artifactId>vaadin-shared</artifactId>
            <version>${vaadin.version}</version>
        </dependency>
        <dependency>
            <groupId>com.vaadin</groupId>
            <artifactId>vaadin-client</artifactId>
            <version>${vaadin.version}</version>
        </dependency>
        <dependency>
            <groupId>com.vaadin</groupId>
            <artifactId>vaadin-client-compiler</artifactId>
            <version>${vaadin.version}</version>
            <scope>provided</scope>
        </dependency>
        <dependency>
            <groupId>javax.servlet</groupId>
            <artifactId>javax.servlet-api</artifactId>
            <version>3.0.1</version>
            <scope>provided</scope>
        </dependency>
        
        <!-- This can be replaced with TestNG or some other test framework supported by the surefire plugin -->
        <dependency>
            <groupId>junit</groupId>
            <artifactId>junit</artifactId>
            <version>4.8.1</version>
            <scope>test</scope>
        </dependency>
    </dependencies>

    <build>
        <!-- This is needed for the sources required by the client-side compiler to be 
            included in the produced JARs -->
        <resources>
            <resource>
                <directory>src/main/java</directory>
                <excludes>
                    <exclude>rebel.xml</exclude>
                </excludes>
            </resource>
            <resource>
                <directory>src/main/resources</directory>
            </resource>
        </resources>
        
        <plugins>

            <plugin>
                <groupId>org.apache.maven.plugins</groupId>
                <artifactId>maven-jar-plugin</artifactId>
                <version>2.6</version>
                <configuration>
                    <archive>
                        <index>true</index>
                        <manifest>
                            <addClasspath>true</addClasspath>
                            <addDefaultImplementationEntries>true</addDefaultImplementationEntries>
                        </manifest>
                        <manifestEntries>
                            <!-- Package format version - do not change -->
                            <Vaadin-Package-Version>1</Vaadin-Package-Version>
                            <Vaadin-License-Title>${Vaadin-License-Title}</Vaadin-License-Title>
                            <Vaadin-Widgetsets>org.vaadin.ui.NumberFieldWidgetset</Vaadin-Widgetsets>
                        </manifestEntries>
                    </archive>
                </configuration>
            </plugin>
            
            <plugin>
                <groupId>org.apache.maven.plugins</groupId>
                <artifactId>maven-javadoc-plugin</artifactId>
                <version>2.10.3</version>
                <executions>
                    <execution>
                        <id>attach-javadoc</id>
                        <goals>
                            <goal>jar</goal>
                        </goals>
                    </execution>
                </executions>
            </plugin>

            <plugin>
                <groupId>org.apache.maven.plugins</groupId>
                <artifactId>maven-source-plugin</artifactId>
                <version>3.0.0</version>
                <executions>
                    <execution>
                        <id>attach-sources</id>
                        <goals>
                            <goal>jar</goal>
                        </goals>
                    </execution>
                </executions>
            </plugin>

            <plugin>
                <groupId>org.apache.maven.plugins</groupId>
                <artifactId>maven-assembly-plugin</artifactId>
                <configuration>
                    <appendAssemblyId>false</appendAssemblyId>
                    <descriptors>
                        <descriptor>assembly/assembly.xml</descriptor>
                    </descriptors>
                </configuration>
                <executions>
                    <execution>
                        <goals>
                            <goal>single</goal>
                        </goals>
                        <phase>install</phase>
                    </execution>
                </executions>
            </plugin>

            <!-- Testing -->
            <plugin>
                <groupId>org.apache.maven.plugins</groupId>
                <artifactId>maven-surefire-plugin</artifactId>
                <version>2.19.1</version>
            </plugin>
        </plugins>
        
    </build>

    <profiles>
        <profile>
            <!-- Vaadin pre-release repositories -->
            <id>vaadin-prerelease</id>
            <activation>
                <activeByDefault>false</activeByDefault>
            </activation>
            
            <repositories>
                <repository>
                    <id>vaadin-prereleases</id>
                    <url>http://maven.vaadin.com/vaadin-prereleases</url>
                </repository>
            </repositories>
            <pluginRepositories>
                <pluginRepository>
                    <id>vaadin-prereleases</id>
                    <url>http://maven.vaadin.com/vaadin-prereleases</url>
                </pluginRepository>
            </pluginRepositories>
        </profile>
    </profiles>
</project><|MERGE_RESOLUTION|>--- conflicted
+++ resolved
@@ -1,241 +1,235 @@
-<project xmlns="http://maven.apache.org/POM/4.0.0" xmlns:xsi="http://www.w3.org/2001/XMLSchema-instance"
-    xsi:schemaLocation="http://maven.apache.org/POM/4.0.0 http://maven.apache.org/xsd/maven-4.0.0.xsd">
-    <modelVersion>4.0.0</modelVersion>
-    <groupId>org.vaadin.ui</groupId>
-<<<<<<< HEAD
-    <artifactId>NumberField</artifactId>
-    <version>0.1.8</version>
-    <name>NumberField (Vaadin 7)</name>
-=======
-    <artifactId>numberfield</artifactId>
-    <version>0.2.0-SNAPSHOT</version>
+<project xmlns="http://maven.apache.org/POM/4.0.0" xmlns:xsi="http://www.w3.org/2001/XMLSchema-instance"
+    xsi:schemaLocation="http://maven.apache.org/POM/4.0.0 http://maven.apache.org/xsd/maven-4.0.0.xsd">
+    <modelVersion>4.0.0</modelVersion>
+    <groupId>org.vaadin.ui</groupId>
+    <artifactId>numberfield</artifactId>
+    <version>0.2.0</version>
     <name>NumberField (Vaadin 8)</name>
->>>>>>> e65655ea
-
-    <properties>
-        <project.build.sourceEncoding>UTF-8</project.build.sourceEncoding>
-        <maven.compiler.source>1.8</maven.compiler.source>
-        <maven.compiler.target>1.8</maven.compiler.target>
-        <vaadin.version>8.0.4</vaadin.version>
-        <vaadin.plugin.version>${vaadin.version}</vaadin.plugin.version>
-
-        <!-- ZIP Manifest fields -->
-        <Implementation-Version>${project.version}</Implementation-Version>
-        <!-- Must not change this because of the Directory -->
-        <Implementation-Title>${project.name}</Implementation-Title>
-        <Implementation-Vendor>${project.organization.name}</Implementation-Vendor>
-        <Vaadin-License-Title>Apache License 2.0</Vaadin-License-Title>
-        <Vaadin-Addon>${project.artifactId}-${project.version}.jar</Vaadin-Addon>
-    </properties>
-
-    <organization>
-        <name>Anna Koskinen</name>
-        <url>https://github.com/Ansku/numberfield</url>
-    </organization>
-    
-    <scm>
-        <url>git://github.com/Ansku/numberfield.git</url>
-        <connection>scm:git:git://github.com/Ansku/numberfield.git</connection>
-        <developerConnection>scm:git:ssh://git@github.com:/Ansku/${ComponentClassName}.git</developerConnection>
-        <tag>NumberField (Vaadin 8)</tag>
-    </scm>
-
-    <issueManagement>
-        <system>GitHub</system>
-        <url>https://github.com/Ansku/numberfield/issues</url>
-    </issueManagement>
-
-    <licenses>
-        <license>
-            <name>Apache 2</name>
-            <url>http://www.apache.org/licenses/LICENSE-2.0.txt</url>
-            <distribution>repo</distribution>
-        </license>
-    </licenses>
-
-    <repositories>
-        <repository>
-            <id>vaadin-addons</id>
-            <url>http://maven.vaadin.com/vaadin-addons</url>
-        </repository>
-        <repository>
-            <id>vaadin-snapshots</id>
-            <url>https://oss.sonatype.org/content/repositories/vaadin-snapshots/</url>
-            <releases>
-                <enabled>false</enabled>
-            </releases>
-            <snapshots>
-                <enabled>true</enabled>
-            </snapshots>
-        </repository>
-    </repositories>
-
-    <pluginRepositories>
-        <pluginRepository>
-            <id>vaadin-snapshots</id>
-            <url>https://oss.sonatype.org/content/repositories/vaadin-snapshots/</url>
-            <releases>
-                <enabled>false</enabled>
-            </releases>
-            <snapshots>
-                <enabled>true</enabled>
-            </snapshots>
-        </pluginRepository>
-    </pluginRepositories>
-
-    <dependencies>
-        <dependency>
-            <groupId>com.vaadin</groupId>
-            <artifactId>vaadin-server</artifactId>
-            <version>${vaadin.version}</version>
-        </dependency>
-        <dependency>
-            <groupId>com.vaadin</groupId>
-            <artifactId>vaadin-shared</artifactId>
-            <version>${vaadin.version}</version>
-        </dependency>
-        <dependency>
-            <groupId>com.vaadin</groupId>
-            <artifactId>vaadin-client</artifactId>
-            <version>${vaadin.version}</version>
-        </dependency>
-        <dependency>
-            <groupId>com.vaadin</groupId>
-            <artifactId>vaadin-client-compiler</artifactId>
-            <version>${vaadin.version}</version>
-            <scope>provided</scope>
-        </dependency>
-        <dependency>
-            <groupId>javax.servlet</groupId>
-            <artifactId>javax.servlet-api</artifactId>
-            <version>3.0.1</version>
-            <scope>provided</scope>
-        </dependency>
-        
-        <!-- This can be replaced with TestNG or some other test framework supported by the surefire plugin -->
-        <dependency>
-            <groupId>junit</groupId>
-            <artifactId>junit</artifactId>
-            <version>4.8.1</version>
-            <scope>test</scope>
-        </dependency>
-    </dependencies>
-
-    <build>
-        <!-- This is needed for the sources required by the client-side compiler to be 
-            included in the produced JARs -->
-        <resources>
-            <resource>
-                <directory>src/main/java</directory>
-                <excludes>
-                    <exclude>rebel.xml</exclude>
-                </excludes>
-            </resource>
-            <resource>
-                <directory>src/main/resources</directory>
-            </resource>
-        </resources>
-        
-        <plugins>
-
-            <plugin>
-                <groupId>org.apache.maven.plugins</groupId>
-                <artifactId>maven-jar-plugin</artifactId>
-                <version>2.6</version>
-                <configuration>
-                    <archive>
-                        <index>true</index>
-                        <manifest>
-                            <addClasspath>true</addClasspath>
-                            <addDefaultImplementationEntries>true</addDefaultImplementationEntries>
-                        </manifest>
-                        <manifestEntries>
-                            <!-- Package format version - do not change -->
-                            <Vaadin-Package-Version>1</Vaadin-Package-Version>
-                            <Vaadin-License-Title>${Vaadin-License-Title}</Vaadin-License-Title>
-                            <Vaadin-Widgetsets>org.vaadin.ui.NumberFieldWidgetset</Vaadin-Widgetsets>
-                        </manifestEntries>
-                    </archive>
-                </configuration>
-            </plugin>
-            
-            <plugin>
-                <groupId>org.apache.maven.plugins</groupId>
-                <artifactId>maven-javadoc-plugin</artifactId>
-                <version>2.10.3</version>
-                <executions>
-                    <execution>
-                        <id>attach-javadoc</id>
-                        <goals>
-                            <goal>jar</goal>
-                        </goals>
-                    </execution>
-                </executions>
-            </plugin>
-
-            <plugin>
-                <groupId>org.apache.maven.plugins</groupId>
-                <artifactId>maven-source-plugin</artifactId>
-                <version>3.0.0</version>
-                <executions>
-                    <execution>
-                        <id>attach-sources</id>
-                        <goals>
-                            <goal>jar</goal>
-                        </goals>
-                    </execution>
-                </executions>
-            </plugin>
-
-            <plugin>
-                <groupId>org.apache.maven.plugins</groupId>
-                <artifactId>maven-assembly-plugin</artifactId>
-                <configuration>
-                    <appendAssemblyId>false</appendAssemblyId>
-                    <descriptors>
-                        <descriptor>assembly/assembly.xml</descriptor>
-                    </descriptors>
-                </configuration>
-                <executions>
-                    <execution>
-                        <goals>
-                            <goal>single</goal>
-                        </goals>
-                        <phase>install</phase>
-                    </execution>
-                </executions>
-            </plugin>
-
-            <!-- Testing -->
-            <plugin>
-                <groupId>org.apache.maven.plugins</groupId>
-                <artifactId>maven-surefire-plugin</artifactId>
-                <version>2.19.1</version>
-            </plugin>
-        </plugins>
-        
-    </build>
-
-    <profiles>
-        <profile>
-            <!-- Vaadin pre-release repositories -->
-            <id>vaadin-prerelease</id>
-            <activation>
-                <activeByDefault>false</activeByDefault>
-            </activation>
-            
-            <repositories>
-                <repository>
-                    <id>vaadin-prereleases</id>
-                    <url>http://maven.vaadin.com/vaadin-prereleases</url>
-                </repository>
-            </repositories>
-            <pluginRepositories>
-                <pluginRepository>
-                    <id>vaadin-prereleases</id>
-                    <url>http://maven.vaadin.com/vaadin-prereleases</url>
-                </pluginRepository>
-            </pluginRepositories>
-        </profile>
-    </profiles>
+
+    <properties>
+        <project.build.sourceEncoding>UTF-8</project.build.sourceEncoding>
+        <maven.compiler.source>1.8</maven.compiler.source>
+        <maven.compiler.target>1.8</maven.compiler.target>
+        <vaadin.version>8.0.4</vaadin.version>
+        <vaadin.plugin.version>${vaadin.version}</vaadin.plugin.version>
+
+        <!-- ZIP Manifest fields -->
+        <Implementation-Version>${project.version}</Implementation-Version>
+        <!-- Must not change this because of the Directory -->
+        <Implementation-Title>${project.name}</Implementation-Title>
+        <Implementation-Vendor>${project.organization.name}</Implementation-Vendor>
+        <Vaadin-License-Title>Apache License 2.0</Vaadin-License-Title>
+        <Vaadin-Addon>${project.artifactId}-${project.version}.jar</Vaadin-Addon>
+    </properties>
+
+    <organization>
+        <name>Anna Koskinen</name>
+        <url>https://github.com/Ansku/numberfield</url>
+    </organization>
+    
+    <scm>
+        <url>git://github.com/Ansku/numberfield.git</url>
+        <connection>scm:git:git://github.com/Ansku/numberfield.git</connection>
+        <developerConnection>scm:git:ssh://git@github.com:/Ansku/${ComponentClassName}.git</developerConnection>
+        <tag>NumberField (Vaadin 8)</tag>
+    </scm>
+
+    <issueManagement>
+        <system>GitHub</system>
+        <url>https://github.com/Ansku/numberfield/issues</url>
+    </issueManagement>
+
+    <licenses>
+        <license>
+            <name>Apache 2</name>
+            <url>http://www.apache.org/licenses/LICENSE-2.0.txt</url>
+            <distribution>repo</distribution>
+        </license>
+    </licenses>
+
+    <repositories>
+        <repository>
+            <id>vaadin-addons</id>
+            <url>http://maven.vaadin.com/vaadin-addons</url>
+        </repository>
+        <repository>
+            <id>vaadin-snapshots</id>
+            <url>https://oss.sonatype.org/content/repositories/vaadin-snapshots/</url>
+            <releases>
+                <enabled>false</enabled>
+            </releases>
+            <snapshots>
+                <enabled>true</enabled>
+            </snapshots>
+        </repository>
+    </repositories>
+
+    <pluginRepositories>
+        <pluginRepository>
+            <id>vaadin-snapshots</id>
+            <url>https://oss.sonatype.org/content/repositories/vaadin-snapshots/</url>
+            <releases>
+                <enabled>false</enabled>
+            </releases>
+            <snapshots>
+                <enabled>true</enabled>
+            </snapshots>
+        </pluginRepository>
+    </pluginRepositories>
+
+    <dependencies>
+        <dependency>
+            <groupId>com.vaadin</groupId>
+            <artifactId>vaadin-server</artifactId>
+            <version>${vaadin.version}</version>
+        </dependency>
+        <dependency>
+            <groupId>com.vaadin</groupId>
+            <artifactId>vaadin-shared</artifactId>
+            <version>${vaadin.version}</version>
+        </dependency>
+        <dependency>
+            <groupId>com.vaadin</groupId>
+            <artifactId>vaadin-client</artifactId>
+            <version>${vaadin.version}</version>
+        </dependency>
+        <dependency>
+            <groupId>com.vaadin</groupId>
+            <artifactId>vaadin-client-compiler</artifactId>
+            <version>${vaadin.version}</version>
+            <scope>provided</scope>
+        </dependency>
+        <dependency>
+            <groupId>javax.servlet</groupId>
+            <artifactId>javax.servlet-api</artifactId>
+            <version>3.0.1</version>
+            <scope>provided</scope>
+        </dependency>
+        
+        <!-- This can be replaced with TestNG or some other test framework supported by the surefire plugin -->
+        <dependency>
+            <groupId>junit</groupId>
+            <artifactId>junit</artifactId>
+            <version>4.8.1</version>
+            <scope>test</scope>
+        </dependency>
+    </dependencies>
+
+    <build>
+        <!-- This is needed for the sources required by the client-side compiler to be 
+            included in the produced JARs -->
+        <resources>
+            <resource>
+                <directory>src/main/java</directory>
+                <excludes>
+                    <exclude>rebel.xml</exclude>
+                </excludes>
+            </resource>
+            <resource>
+                <directory>src/main/resources</directory>
+            </resource>
+        </resources>
+        
+        <plugins>
+
+            <plugin>
+                <groupId>org.apache.maven.plugins</groupId>
+                <artifactId>maven-jar-plugin</artifactId>
+                <version>2.6</version>
+                <configuration>
+                    <archive>
+                        <index>true</index>
+                        <manifest>
+                            <addClasspath>true</addClasspath>
+                            <addDefaultImplementationEntries>true</addDefaultImplementationEntries>
+                        </manifest>
+                        <manifestEntries>
+                            <!-- Package format version - do not change -->
+                            <Vaadin-Package-Version>1</Vaadin-Package-Version>
+                            <Vaadin-License-Title>${Vaadin-License-Title}</Vaadin-License-Title>
+                            <Vaadin-Widgetsets>org.vaadin.ui.NumberFieldWidgetset</Vaadin-Widgetsets>
+                        </manifestEntries>
+                    </archive>
+                </configuration>
+            </plugin>
+            
+            <plugin>
+                <groupId>org.apache.maven.plugins</groupId>
+                <artifactId>maven-javadoc-plugin</artifactId>
+                <version>2.10.3</version>
+                <executions>
+                    <execution>
+                        <id>attach-javadoc</id>
+                        <goals>
+                            <goal>jar</goal>
+                        </goals>
+                    </execution>
+                </executions>
+            </plugin>
+
+            <plugin>
+                <groupId>org.apache.maven.plugins</groupId>
+                <artifactId>maven-source-plugin</artifactId>
+                <version>3.0.0</version>
+                <executions>
+                    <execution>
+                        <id>attach-sources</id>
+                        <goals>
+                            <goal>jar</goal>
+                        </goals>
+                    </execution>
+                </executions>
+            </plugin>
+
+            <plugin>
+                <groupId>org.apache.maven.plugins</groupId>
+                <artifactId>maven-assembly-plugin</artifactId>
+                <configuration>
+                    <appendAssemblyId>false</appendAssemblyId>
+                    <descriptors>
+                        <descriptor>assembly/assembly.xml</descriptor>
+                    </descriptors>
+                </configuration>
+                <executions>
+                    <execution>
+                        <goals>
+                            <goal>single</goal>
+                        </goals>
+                        <phase>install</phase>
+                    </execution>
+                </executions>
+            </plugin>
+
+            <!-- Testing -->
+            <plugin>
+                <groupId>org.apache.maven.plugins</groupId>
+                <artifactId>maven-surefire-plugin</artifactId>
+                <version>2.19.1</version>
+            </plugin>
+        </plugins>
+        
+    </build>
+
+    <profiles>
+        <profile>
+            <!-- Vaadin pre-release repositories -->
+            <id>vaadin-prerelease</id>
+            <activation>
+                <activeByDefault>false</activeByDefault>
+            </activation>
+            
+            <repositories>
+                <repository>
+                    <id>vaadin-prereleases</id>
+                    <url>http://maven.vaadin.com/vaadin-prereleases</url>
+                </repository>
+            </repositories>
+            <pluginRepositories>
+                <pluginRepository>
+                    <id>vaadin-prereleases</id>
+                    <url>http://maven.vaadin.com/vaadin-prereleases</url>
+                </pluginRepository>
+            </pluginRepositories>
+        </profile>
+    </profiles>
 </project>