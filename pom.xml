--- conflicted
+++ resolved
@@ -1,43 +1,39 @@
-<project xmlns="http://maven.apache.org/POM/4.0.0" xmlns:xsi="http://www.w3.org/2001/XMLSchema-instance"
-    xsi:schemaLocation="http://maven.apache.org/POM/4.0.0 http://maven.apache.org/xsd/maven-4.0.0.xsd">
-    <modelVersion>4.0.0</modelVersion>
-    <groupId>org.vaadin.ui</groupId>
+<project xmlns="http://maven.apache.org/POM/4.0.0" xmlns:xsi="http://www.w3.org/2001/XMLSchema-instance"
+    xsi:schemaLocation="http://maven.apache.org/POM/4.0.0 http://maven.apache.org/xsd/maven-4.0.0.xsd">
+    <modelVersion>4.0.0</modelVersion>
+    <groupId>org.vaadin.ui</groupId>
     <artifactId>numberfield-root</artifactId>
-<<<<<<< HEAD
-    <version>0.1.8</version>
-=======
-    <version>0.2.0-SNAPSHOT</version>
->>>>>>> 8f51d935
-    <packaging>pom</packaging>
-    <name>NumberField Add-on Root Project</name>
-
-	<modules>
-		<module>numberfield-addon</module>
-		<module>numberfield-demo</module>
-        <module>numberfield-compatibility-addon</module>
-        <module>numberfield-compatibility-demo</module>
-	</modules>
-
-	<profiles>
-		<profile>
-			<!-- Vaadin pre-release repositories -->
-			<id>vaadin-prerelease</id>
-			<activation>
-				<activeByDefault>false</activeByDefault>
-			</activation>
-			
-			<repositories>
-				<repository>
-					<id>vaadin-prereleases</id>
-					<url>http://maven.vaadin.com/vaadin-prereleases</url>
-				</repository>
-			</repositories>
-			<pluginRepositories>
-				<pluginRepository>
-					<id>vaadin-prereleases</id>
-					<url>http://maven.vaadin.com/vaadin-prereleases</url>
-				</pluginRepository>
-			</pluginRepositories>
-		</profile>
-	</profiles>
+    <version>0.2.0</version>
+    <packaging>pom</packaging>
+    <name>NumberField Add-on Root Project</name>
+
+	<modules>
+		<module>numberfield-addon</module>
+		<module>numberfield-demo</module>
+        <module>numberfield-compatibility-addon</module>
+        <module>numberfield-compatibility-demo</module>
+	</modules>
+
+	<profiles>
+		<profile>
+			<!-- Vaadin pre-release repositories -->
+			<id>vaadin-prerelease</id>
+			<activation>
+				<activeByDefault>false</activeByDefault>
+			</activation>
+			
+			<repositories>
+				<repository>
+					<id>vaadin-prereleases</id>
+					<url>http://maven.vaadin.com/vaadin-prereleases</url>
+				</repository>
+			</repositories>
+			<pluginRepositories>
+				<pluginRepository>
+					<id>vaadin-prereleases</id>
+					<url>http://maven.vaadin.com/vaadin-prereleases</url>
+				</pluginRepository>
+			</pluginRepositories>
+		</profile>
+	</profiles>
 </project>